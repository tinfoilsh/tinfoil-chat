--- conflicted
+++ resolved
@@ -848,13 +848,8 @@
                   className={`flex-1 rounded-md px-3 py-1 text-xs font-medium transition-all ${
                     activeTab === 'cloud'
                       ? isDarkMode
-<<<<<<< HEAD
-                        ? 'bg-surface-chat text-content-primary shadow-sm'
-                        : 'bg-white text-content-primary shadow-sm'
-=======
                         ? 'border border-brand-accent-light/60 bg-brand-accent-light/20 text-white shadow-sm'
                         : 'border border-brand-accent-light/60 bg-brand-accent-light/20 text-content-primary shadow-sm'
->>>>>>> 4734ea47
                       : 'text-content-muted hover:text-content-secondary'
                   }`}
                 >
@@ -872,13 +867,8 @@
                   className={`flex-1 rounded-md px-3 py-1 text-xs font-medium transition-all ${
                     activeTab === 'local'
                       ? isDarkMode
-<<<<<<< HEAD
-                        ? 'bg-surface-chat text-content-primary shadow-sm'
-                        : 'bg-white text-content-primary shadow-sm'
-=======
                         ? 'border border-brand-accent-light/60 bg-brand-accent-light/20 text-white shadow-sm'
                         : 'border border-brand-accent-light/60 bg-brand-accent-light/20 text-content-primary shadow-sm'
->>>>>>> 4734ea47
                       : 'text-content-muted hover:text-content-secondary'
                   }`}
                 >
@@ -1375,16 +1365,10 @@
             </div>
             {(chat as any).isLocalOnly ? (
               <span
-<<<<<<< HEAD
                 className="flex items-center gap-1 rounded bg-content-muted/20 px-1.5 py-px font-aeonik-fono text-[10px] font-medium text-content-muted"
                 title="This chat is stored locally and won't sync to cloud"
               >
                 <CiFloppyDisk className="h-3 w-3 flex-shrink-0" />
-=======
-                className="rounded bg-content-muted/20 px-1.5 py-px font-aeonik-fono text-[10px] font-medium text-content-muted"
-                title="This chat is stored locally and won't sync to cloud"
-              >
->>>>>>> 4734ea47
                 local
               </span>
             ) : !chat.isBlankChat && (chat as any).pendingSave ? (
@@ -1430,12 +1414,12 @@
           duration: 0.15,
         },
       }}
-      className="absolute inset-0 z-50 flex gap-2 rounded-lg bg-surface-sidebar p-2 shadow-lg"
+      className="absolute inset-x-0 top-0 z-50 flex gap-2 rounded-md bg-surface-sidebar p-2 shadow-lg"
     >
       <button
         className={`flex-1 rounded-md p-2 text-sm font-medium transition-colors ${
           isDarkMode
-            ? 'bg-surface-chat text-content-primary hover:bg-surface-chat/80'
+            ? 'bg-surface-sidebar text-content-inverse hover:bg-surface-sidebar/90'
             : 'bg-surface-chat text-content-secondary hover:bg-surface-chat/80'
         }`}
         onClick={(e) => {

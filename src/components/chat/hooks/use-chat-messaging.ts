/**
 * Chat messaging hook
 *
 * Responsibilities:
 * - Orchestrates user input → persistence, network streaming, and UI state
 * - Delegates heavy-lift to:
 *   - persistence: hooks/chat-persistence.ts (local/IndexedDB + cloud sync gating)
 *   - network: services/inference (request builder + fetch in inference-client)
 *   - streaming: hooks/streaming-processor.ts (SSE parsing and thinking mode)
 *
 * State invariants:
 * - currentChatIdRef always mirrors the canonical chat id (temporary → server id swaps)
 * - isStreamingRef is true only while processing an assistant response (used to defer cloud sync)
 * - thinkingStartTimeRef is set only while a model is in thinking/reasoning mode
 */
import { type BaseModel } from '@/app/config/models'
import { r2Storage } from '@/services/cloud/r2-storage'
import { sendChatStream } from '@/services/inference/inference-client'
import { setAuthTokenGetter } from '@/services/inference/tinfoil-client'
import { generateTitle } from '@/services/inference/title'
import { chatStorage } from '@/services/storage/chat-storage'
import { sessionChatStorage } from '@/services/storage/session-storage'
import { isCloudSyncEnabled } from '@/utils/cloud-sync-settings'
import { logError, logInfo, logWarning } from '@/utils/error-handling'
import { useAuth } from '@clerk/nextjs'
import { useCallback, useEffect, useMemo, useRef, useState } from 'react'
import { CONSTANTS } from '../constants'
import type { Chat, LoadingState, Message } from '../types'
import { createBlankChat, sortChats } from './chat-operations'
import { createUpdateChatWithHistoryCheck } from './chat-persistence'
import { processStreamingResponse } from './streaming-processor'
import { useMaxMessages } from './use-max-messages'

interface UseChatMessagingProps {
  systemPrompt: string
  rules?: string
  storeHistory: boolean
  isPremium: boolean
  models: BaseModel[]
  selectedModel: string
  chats: Chat[]
  currentChat: Chat
  setChats: React.Dispatch<React.SetStateAction<Chat[]>>
  setCurrentChat: React.Dispatch<React.SetStateAction<Chat>>
  messagesEndRef: React.RefObject<HTMLDivElement>
  scrollToBottom?: () => void
}

interface UseChatMessagingReturn {
  input: string
  loadingState: LoadingState
  inputRef: React.RefObject<HTMLTextAreaElement>
  isThinking: boolean
  isWaitingForResponse: boolean
  setInput: (input: string) => void
  handleSubmit: (e: React.FormEvent) => void
  handleQuery: (
    query: string,
    documentContent?: string,
    documents?: Array<{ name: string }>,
    imageData?: Array<{ base64: string; mimeType: string }>,
    systemPromptOverride?: string,
  ) => void
  cancelGeneration: () => Promise<void>
}

export function useChatMessaging({
  systemPrompt,
  rules = '',
  storeHistory,
  isPremium,
  models,
  selectedModel,
  chats,
  currentChat,
  setChats,
  setCurrentChat,
  messagesEndRef,
  scrollToBottom,
}: UseChatMessagingProps): UseChatMessagingReturn {
  const { getToken, isSignedIn } = useAuth()
  const maxMessages = useMaxMessages()

  // Initialize r2Storage and tinfoil client with token getter
  useEffect(() => {
    r2Storage.setTokenGetter(getToken)
    setAuthTokenGetter(getToken)
  }, [getToken])

  const [input, setInput] = useState('')
  const [loadingState, setLoadingState] = useState<LoadingState>('idle')
  const [abortController, setAbortController] =
    useState<AbortController | null>(null)
  const [isThinking, setIsThinking] = useState(false)
  const [isWaitingForResponse, setIsWaitingForResponse] = useState(false)

  const inputRef = useRef<HTMLTextAreaElement>(null)
  const currentChatIdRef = useRef<string>(currentChat?.id || '')
  const isStreamingRef = useRef(false)
  const thinkingStartTimeRef = useRef<number | null>(null)

  // Helper to calculate thinking duration and reset timer
  const getThinkingDuration = () => {
    const duration = thinkingStartTimeRef.current
      ? (Date.now() - thinkingStartTimeRef.current) / 1000
      : undefined
    thinkingStartTimeRef.current = null
    return duration
  }

  // For users without storeHistory (free/non-signed-in), validate the selected model
  // Ensures we only hit free chat models; always allow 'dev-simulator' for local testing
  const effectiveModel = !storeHistory
    ? (() => {
        // Allow Dev Simulator for testing even when not signed in
        if (selectedModel === 'dev-simulator') {
          return selectedModel
        }

        // Check if the selected model is available for free users
        const selectedModelData = models.find(
          (model) => model.modelName === selectedModel,
        )

        // If selected model is free and available, use it
        if (
          selectedModelData &&
          selectedModelData.type === 'chat' &&
          selectedModelData.chat === true &&
          selectedModelData.paid === false
        ) {
          return selectedModel
        }

        // Otherwise fall back to first free chat model
        const firstFreeModel = models.find(
          (model) =>
            model.type === 'chat' &&
            model.chat === true &&
            model.paid === false,
        )

        // Use first free model if found, otherwise fallback to default
        return firstFreeModel?.modelName || CONSTANTS.DEFAULT_MODEL
      })()
    : selectedModel

  // A modified version of updateChat that respects the storeHistory flag
  // During streaming, we persist to IndexedDB but defer cloud backup unless immediate=true
  // When the backend assigns a new id, we atomically rewrite ids in both currentChat and chats
  const updateChatWithHistoryCheck = useMemo(
    () =>
      createUpdateChatWithHistoryCheck({
        storeHistory,
        isStreamingRef,
        currentChatIdRef,
      }),
    [storeHistory],
  )

  // Cancel generation function
  const cancelGeneration = useCallback(async () => {
    if (abortController) {
      abortController.abort()
      setAbortController(null)
    }
    setLoadingState('idle')
    setIsThinking(false)
    setIsWaitingForResponse(false)
    thinkingStartTimeRef.current = null

    // If we're in thinking mode, remove the last message if it's a thinking message
    if (isStreamingRef.current) {
      setChats((prevChats) => {
        const newChats = prevChats.map((chat) => {
          if (chat.id === currentChatIdRef.current) {
            // Remove the last message if it's a thinking message
            const messages = chat.messages.filter(
              (msg, idx) =>
                !(idx === chat.messages.length - 1 && msg.isThinking),
            )
            return { ...chat, messages }
          }
          return chat
        })
        // Find and save the updated chat
        const updatedChat = newChats.find(
          (c) => c.id === currentChatIdRef.current,
        )
        if (updatedChat) {
          if (storeHistory) {
            chatStorage
              .saveChatAndSync(updatedChat)
              .then((savedChat) => {
                // Only update if the ID actually changed
                if (savedChat.id !== updatedChat.id) {
                  currentChatIdRef.current = savedChat.id
                  setCurrentChat(savedChat)
                  setChats((prevChats) =>
                    prevChats.map((c) =>
                      c.id === updatedChat.id ? savedChat : c,
                    ),
                  )
                }
              })
              .catch((error) => {
                logError('Failed to save chat after cancellation', error, {
                  component: 'useChatMessaging',
                })
              })
          } else {
            // Save to session storage for non-signed-in users
            sessionChatStorage.saveChat(updatedChat)
          }
        }
        return newChats
      })

      // Also update current chat
      setCurrentChat((prev) => {
        const messages = prev.messages.filter(
          (msg, idx) => !(idx === prev.messages.length - 1 && msg.isThinking),
        )
        return { ...prev, messages }
      })
    }

    // Wait for any pending state updates
    await new Promise((resolve) =>
      setTimeout(resolve, CONSTANTS.ASYNC_STATE_DELAY_MS),
    )
  }, [abortController, storeHistory, setChats, setCurrentChat])

  // Handle chat query
  // Lifecycle overview:
  // 1) Early exits + input reset
  // 2) Optimistic state update with the user message (and server id acquisition if needed)
  // 3) Persist initial state (session or IndexedDB)
  // 4) Start streaming via inference client
  // 5) streaming-processor applies batched updates until completion
  // 6) Finalize: optional title generation, final save
  const handleQuery = useCallback(
    async (
      query: string,
      documentContent?: string,
      documents?: Array<{ name: string }>,
      imageData?: Array<{ base64: string; mimeType: string }>,
      systemPromptOverride?: string,
    ) => {
      // Allow empty query only if systemPromptOverride is provided
      if ((!query.trim() && !systemPromptOverride) || loadingState !== 'idle')
        return

      // Safety check - ensure we have a current chat
      if (!currentChat) {
        logError('No current chat available', undefined, {
          component: 'useChatMessaging',
          action: 'handleQuery',
        })
        return
      }

      // Clear input immediately when send button is pressed
      setInput('')

      // Reset textarea height
      if (inputRef.current) {
        inputRef.current.style.height = 'auto'
      }

      const controller = new AbortController()
      setAbortController(controller)
      setLoadingState('loading')
      setIsWaitingForResponse(true)

      // Only create a user message if there's actual query content
      // When using system prompt override with empty query, skip user message
      const hasUserContent = query.trim() !== ''

      const userMessage: Message | null = hasUserContent
        ? {
            role: 'user',
            content: query,
            documentContent: documentContent,
            documents,
            imageData,
            timestamp: new Date(),
          }
        : null

      // Track if this is the first message for a blank chat
      let updatedChat = { ...currentChat }
      const isBlankChat = currentChat.isBlankChat === true
      const isFirstMessage = currentChat.messages.length === 0
      let updatedMessages: Message[] = []

      // Handle blank chat conversion: create chat immediately with temp ID, get server ID async
      if (isBlankChat && storeHistory) {
        logInfo('[handleQuery] Converting blank chat to real chat', {
          component: 'useChatMessaging',
          action: 'handleQuery.blankChatConversion',
          metadata: {
            isLocalOnly: currentChat.isLocalOnly,
            cloudSyncEnabled: isCloudSyncEnabled(),
          },
        })

        // Create chat immediately with temporary ID for instant UI update
        const tempId = `temp-${Date.now()}-${Math.random().toString(36).substring(2, 9)}`
        updatedMessages = userMessage ? [userMessage] : []
        updatedChat = {
          ...currentChat,
          id: tempId,
          title: 'Untitled',
          messages: updatedMessages,
          isBlankChat: false,
          createdAt: new Date(),
          isLocalOnly: currentChat.isLocalOnly || !isCloudSyncEnabled(),
          pendingSave: true,
        }

        // Update state immediately for instant UI feedback
        currentChatIdRef.current = tempId
        setCurrentChat(updatedChat)
<<<<<<< HEAD

        // Replace the blank chat with the new real chat
        setChats((prevChats) => {
          // Filter out the current blank chat that we're converting
          const otherBlankChats = prevChats.filter(
            (c) => c.isBlankChat && c.isLocalOnly !== currentChat.isLocalOnly,
          )
          const nonBlankChats = prevChats.filter((c) => !c.isBlankChat)

          // Re-create the blank chat for this mode
          const newBlankChat = createBlankChat(currentChat.isLocalOnly)

=======

        // Replace the blank chat with the new real chat
        setChats((prevChats) => {
          // Filter out the current blank chat that we're converting
          const otherBlankChats = prevChats.filter(
            (c) => c.isBlankChat && c.isLocalOnly !== currentChat.isLocalOnly,
          )
          const nonBlankChats = prevChats.filter((c) => !c.isBlankChat)

          // Re-create the blank chat for this mode
          const newBlankChat = createBlankChat(currentChat.isLocalOnly)

>>>>>>> 4734ea47
          // Sort with blank chats first, then the new chat, then other chats
          return sortChats([
            ...otherBlankChats,
            newBlankChat,
            updatedChat,
            ...nonBlankChats,
          ])
        })

        // Scroll immediately after state update
        if (scrollToBottom) {
          setTimeout(() => scrollToBottom(), 0)
        }

        // Get server ID in background and update when ready
        r2Storage
          .generateConversationId()
          .then((result) => {
            if (result) {
              const serverChatId = result.conversationId
              logInfo('[handleQuery] Got server ID, updating chat', {
                component: 'useChatMessaging',
                action: 'handleQuery.serverIdReceived',
                metadata: {
                  tempId,
                  serverId: serverChatId,
                  isLocalOnly: updatedChat.isLocalOnly,
                },
              })
<<<<<<< HEAD

              // Update the chat with server ID
              const chatWithServerId = { ...updatedChat, id: serverChatId }
=======
>>>>>>> 4734ea47

              // Update refs
              currentChatIdRef.current = serverChatId

<<<<<<< HEAD
              // Update state
              setCurrentChat((prev) =>
                prev.id === tempId ? chatWithServerId : prev,
              )
              setChats((prevChats) =>
                prevChats.map((c) => (c.id === tempId ? chatWithServerId : c)),
              )

              // Save with server ID
              logInfo('[handleQuery] Saving chat with server ID', {
                component: 'useChatMessaging',
                action: 'handleQuery.savingWithServerId',
                metadata: {
                  id: serverChatId,
                  isLocalOnly: chatWithServerId.isLocalOnly,
                },
              })

              chatStorage
                .saveChatAndSync(chatWithServerId)
                .then(() => {
                  logInfo('[handleQuery] Chat saved successfully', {
                    component: 'useChatMessaging',
                    action: 'handleQuery.chatSaved',
                    metadata: {
                      id: serverChatId,
                    },
                  })
                  // Clear pendingSave flag
                  setChats((prevChats) =>
                    prevChats.map((c) =>
                      c.id === serverChatId ? { ...c, pendingSave: false } : c,
                    ),
                  )
                  setCurrentChat((prev) =>
                    prev.id === serverChatId
                      ? { ...prev, pendingSave: false }
                      : prev,
                  )
                })
                .catch((error) => {
                  logError('[handleQuery] Failed to save chat', error, {
                    component: 'useChatMessaging',
                    action: 'handleQuery.saveChatError',
                    metadata: {
                      id: serverChatId,
                    },
                  })
                  // Clear pendingSave flag even on error
                  setChats((prevChats) =>
                    prevChats.map((c) =>
                      c.id === serverChatId ? { ...c, pendingSave: false } : c,
                    ),
                  )
                  setCurrentChat((prev) =>
                    prev.id === serverChatId
                      ? { ...prev, pendingSave: false }
                      : prev,
                  )
                })
=======
              // Update state - derive from current state to preserve streaming updates
              let savedChatWithServerId: Chat | undefined
              setCurrentChat((prev) => {
                if (prev.id === tempId) {
                  const updated = { ...prev, id: serverChatId }
                  savedChatWithServerId = updated
                  return updated
                }
                return prev
              })
              setChats((prevChats) =>
                prevChats.map((c) =>
                  c.id === tempId ? { ...c, id: serverChatId } : c,
                ),
              )

              // Save with server ID - savedChatWithServerId is guaranteed to be set by now
              if (savedChatWithServerId) {
                const chatToSave = savedChatWithServerId
                logInfo('[handleQuery] Saving chat with server ID', {
                  component: 'useChatMessaging',
                  action: 'handleQuery.savingWithServerId',
                  metadata: {
                    id: serverChatId,
                    isLocalOnly: chatToSave.isLocalOnly,
                  },
                })

                chatStorage
                  .saveChatAndSync(chatToSave)
                  .then(() => {
                    logInfo('[handleQuery] Chat saved successfully', {
                      component: 'useChatMessaging',
                      action: 'handleQuery.chatSaved',
                      metadata: {
                        id: serverChatId,
                      },
                    })
                    // Clear pendingSave flag
                    setChats((prevChats) =>
                      prevChats.map((c) =>
                        c.id === serverChatId
                          ? { ...c, pendingSave: false }
                          : c,
                      ),
                    )
                    setCurrentChat((prev) =>
                      prev.id === serverChatId
                        ? { ...prev, pendingSave: false }
                        : prev,
                    )
                  })
                  .catch((error) => {
                    logError('[handleQuery] Failed to save chat', error, {
                      component: 'useChatMessaging',
                      action: 'handleQuery.saveChatError',
                      metadata: {
                        id: serverChatId,
                      },
                    })
                    // Clear pendingSave flag even on error
                    setChats((prevChats) =>
                      prevChats.map((c) =>
                        c.id === serverChatId
                          ? { ...c, pendingSave: false }
                          : c,
                      ),
                    )
                    setCurrentChat((prev) =>
                      prev.id === serverChatId
                        ? { ...prev, pendingSave: false }
                        : prev,
                    )
                  })
              }
>>>>>>> 4734ea47
            }
          })
          .catch((error) => {
            logError('Failed to get server ID for blank chat', error, {
              component: 'useChatMessaging',
              action: 'handleQuery.serverIdError',
              metadata: {
                tempId,
              },
            })
          })
      } else if (isBlankChat && !storeHistory) {
        // For non-signed-in users, create a session chat with a temporary ID
        updatedMessages = userMessage ? [userMessage] : []
        updatedChat = {
          ...currentChat,
          id: `session-${Date.now()}`,
          title: 'Untitled',
          messages: updatedMessages,
          isBlankChat: false,
          createdAt: new Date(),
          pendingSave: true,
        }

        currentChatIdRef.current = updatedChat.id
        setCurrentChat(updatedChat)

        // Replace blank chat with the new chat
        setChats((prevChats) => {
          const otherChats = prevChats.filter((c) => c !== currentChat)
          return [updatedChat, ...otherChats]
        })

        // Scroll immediately after state update
        if (scrollToBottom) {
          setTimeout(() => scrollToBottom(), 0)
        }

        sessionChatStorage.saveChat(updatedChat)

        // Clear pendingSave flag immediately for session storage (it's synchronous)
        setTimeout(() => {
          setChats((prevChats) =>
            prevChats.map((c) =>
              c.id === updatedChat.id ? { ...c, pendingSave: false } : c,
            ),
          )
          setCurrentChat((prev) =>
            prev.id === updatedChat.id ? { ...prev, pendingSave: false } : prev,
          )
        }, 0)
      } else {
        // Not a blank chat, just update messages
        updatedMessages = userMessage
          ? [...currentChat.messages, userMessage]
          : [...currentChat.messages]

        updatedChat = {
          ...updatedChat,
          messages: updatedMessages,
        }

        setCurrentChat(updatedChat)
        setChats((prevChats) =>
          prevChats.map((chat) =>
            chat.id === currentChat.id ? updatedChat : chat,
          ),
        )

        // Scroll immediately after state update
        if (scrollToBottom) {
          setTimeout(() => scrollToBottom(), 0)
        }

        // Save the updated chat
        if (storeHistory) {
          await chatStorage.saveChatAndSync(updatedChat)
        } else {
          sessionChatStorage.saveChat(updatedChat)
        }
      }

      // Capture the starting chat ID before any async operations that might change it
      const startingChatId = currentChatIdRef.current

      try {
        const model = models.find((m) => m.modelName === effectiveModel)
        if (!model) {
          throw new Error(`Model ${effectiveModel} not found`)
        }

        logInfo('[handleQuery] Starting streaming with model', {
          component: 'useChatMessaging',
          action: 'handleQuery.startStreaming',
          metadata: {
            model: effectiveModel,
            chatId: currentChatIdRef.current,
            startingChatId,
            isLocalOnly: updatedChat.isLocalOnly,
            messageCount: updatedMessages.length,
          },
        })

        const baseSystemPrompt = systemPromptOverride || systemPrompt
        const response = await sendChatStream({
          model,
          systemPrompt: baseSystemPrompt,
          rules,
          updatedMessages,
          maxMessages,
          signal: controller.signal,
        })

        const assistantMessage = await processStreamingResponse(response, {
          updatedChat,
          updatedMessages,
          isFirstMessage,
          modelsLength: models.length,
          currentChatIdRef,
          isStreamingRef,
          thinkingStartTimeRef,
          setIsThinking,
          setIsWaitingForResponse,
          updateChatWithHistoryCheck,
          setChats,
          setCurrentChat,
          setLoadingState,
          storeHistory,
          startingChatId,
        })

        if (
          assistantMessage &&
          (assistantMessage.content || assistantMessage.thoughts)
        ) {
          const chatId = currentChatIdRef.current

          // If user navigated away during streaming, don't save to the new chat
          // Note: chatId might have changed from temp ID to server ID, which is expected
          const originalChatId = updatedChat.id
          const isSameChat =
            chatId === originalChatId || originalChatId.startsWith('temp-')

          if (!isSameChat) {
            logInfo(
              '[handleQuery] User navigated away during streaming, skipping save',
              {
                component: 'useChatMessaging',
                action: 'handleQuery.navigationDuringStream',
                metadata: {
                  originalChatId,
                  currentChatId: chatId,
                },
              },
            )
            return
          }

          logInfo('[handleQuery] Streaming completed, processing response', {
            component: 'useChatMessaging',
            action: 'handleQuery.streamingComplete',
            metadata: {
              chatId,
              isLocalOnly: updatedChat.isLocalOnly,
              hasContent: !!assistantMessage.content,
              hasThoughts: !!assistantMessage.thoughts,
              isFirstMessage,
            },
          })

          // Always save the response, using the current chat ID from the ref
          // which has been updated to the server ID if one was generated
          const finalMessages = [...updatedMessages, assistantMessage]

          if (
            isFirstMessage &&
            updatedChat.title === 'Untitled' &&
            models.length > 0
          ) {
            logInfo('[handleQuery] Generating title for new chat', {
              component: 'useChatMessaging',
              action: 'handleQuery.titleGenStart',
              metadata: {
                chatId,
              },
            })
            try {
              const freeModel = models.find(
                (m) =>
                  m.type === 'chat' &&
                  m.chat === true &&
                  m.paid === false &&
                  m.modelName !== 'dev-simulator',
              )

              if (freeModel) {
                const titleMessages = finalMessages.map((msg) => ({
                  role: msg.role,
                  content: msg.content || '',
                }))
                const generatedTitle = await generateTitle(
                  titleMessages,
                  freeModel.modelName,
                )
                if (generatedTitle && generatedTitle !== 'Untitled') {
                  logInfo('[handleQuery] Title generated successfully', {
                    component: 'useChatMessaging',
                    action: 'handleQuery.titleGenComplete',
                    metadata: {
                      chatId,
                      title: generatedTitle,
                    },
                  })
                  updatedChat = {
                    ...updatedChat,
                    title: generatedTitle,
                    id: chatId,
                  }
                }
              } else {
                logWarning('No free model found for title generation', {
                  component: 'useChatMessaging',
                  action: 'generateTitle',
                })
              }
            } catch (error) {
              logError('Title generation error', error, {
                component: 'useChatMessaging',
                action: 'generateTitle',
              })
            }
          }

          // Update the chat object with the correct ID and messages before saving
          const chatToSave = {
            ...updatedChat,
            id: chatId,
            messages: finalMessages,
            pendingSave: false, // Clear pendingSave flag in final save
          }

          logInfo('[handleQuery] Saving final chat state', {
            component: 'useChatMessaging',
            action: 'handleQuery.finalSave',
            metadata: {
              chatId,
              isLocalOnly: chatToSave.isLocalOnly,
              title: chatToSave.title,
              messageCount: finalMessages.length,
              storeHistory,
            },
          })

          updateChatWithHistoryCheck(
            setChats,
            chatToSave,
            setCurrentChat,
            chatId,
            finalMessages,
            false,
          )

          // Trigger cloud sync for non-local chats after saving
          // This ensures the complete chat (with title) is synced
          if (!chatToSave.isLocalOnly) {
            import('@/services/cloud/cloud-sync').then(({ cloudSync }) => {
              cloudSync.backupChat(chatId).catch((error) => {
                logError('Failed to sync chat after completion', error, {
                  component: 'useChatMessaging',
                  action: 'handleQuery',
                  metadata: { chatId },
                })
              })
            })
          } else {
            logInfo('[handleQuery] Skipping cloud sync for local-only chat', {
              component: 'useChatMessaging',
              action: 'handleQuery.skipCloudSync',
              metadata: {
                chatId,
                isLocalOnly: chatToSave.isLocalOnly,
              },
            })
          }
        } else {
          logWarning('No assistant content to save after streaming', {
            component: 'useChatMessaging',
            action: 'handleQuery',
          })
        }
      } catch (error) {
        // Ensure UI loading flags are reset on pre-stream errors
        setIsWaitingForResponse(false)
        setLoadingState('idle')
        setIsThinking(false)
        isStreamingRef.current = false
        thinkingStartTimeRef.current = null
        if (!(error instanceof DOMException && error.name === 'AbortError')) {
          logError('Chat query failed', error, {
            component: 'useChatMessaging',
            action: 'handleQuery',
          })

          const errorMsg =
            error instanceof Error ? error.message : 'Unknown error occurred'

          const errorMessage: Message = {
            role: 'assistant',
            content: `Error: ${errorMsg}`,
            timestamp: new Date(),
            isError: true,
          }

          // Use the current chat ID from ref which has the correct (possibly server) ID
          const currentId = currentChatIdRef.current || updatedChat.id
          updateChatWithHistoryCheck(
            setChats,
            { ...updatedChat, id: currentId },
            setCurrentChat,
            currentId,
            [...updatedMessages, errorMessage],
            false,
          )
        }
      } finally {
        // Ensure loading state is reset regardless of where failure occurs
        setLoadingState('idle')
        setAbortController(null)
      }
    },
    [
      loadingState,
      currentChat,
      storeHistory,
      setChats,
      setCurrentChat,
      models,
      effectiveModel,
      systemPrompt,
      maxMessages,
      rules,
      updateChatWithHistoryCheck,
      scrollToBottom,
    ],
  )

  const handleSubmit = useCallback(
    (e: React.FormEvent) => {
      e.preventDefault()
      e.stopPropagation()
      handleQuery(input)
    },
    [input, handleQuery],
  )

  // Update currentChatIdRef when currentChat changes
  // But don't overwrite during streaming to preserve ID swaps
  useEffect(() => {
    if (!isStreamingRef.current) {
      currentChatIdRef.current = currentChat?.id || ''
    }
  }, [currentChat])

  return {
    input,
    loadingState,
    inputRef,
    isThinking,
    isWaitingForResponse,
    setInput,
    handleSubmit,
    handleQuery,
    cancelGeneration,
  }
}<|MERGE_RESOLUTION|>--- conflicted
+++ resolved
@@ -322,7 +322,6 @@
         // Update state immediately for instant UI feedback
         currentChatIdRef.current = tempId
         setCurrentChat(updatedChat)
-<<<<<<< HEAD
 
         // Replace the blank chat with the new real chat
         setChats((prevChats) => {
@@ -335,20 +334,6 @@
           // Re-create the blank chat for this mode
           const newBlankChat = createBlankChat(currentChat.isLocalOnly)
 
-=======
-
-        // Replace the blank chat with the new real chat
-        setChats((prevChats) => {
-          // Filter out the current blank chat that we're converting
-          const otherBlankChats = prevChats.filter(
-            (c) => c.isBlankChat && c.isLocalOnly !== currentChat.isLocalOnly,
-          )
-          const nonBlankChats = prevChats.filter((c) => !c.isBlankChat)
-
-          // Re-create the blank chat for this mode
-          const newBlankChat = createBlankChat(currentChat.isLocalOnly)
-
->>>>>>> 4734ea47
           // Sort with blank chats first, then the new chat, then other chats
           return sortChats([
             ...otherBlankChats,
@@ -378,78 +363,10 @@
                   isLocalOnly: updatedChat.isLocalOnly,
                 },
               })
-<<<<<<< HEAD
-
-              // Update the chat with server ID
-              const chatWithServerId = { ...updatedChat, id: serverChatId }
-=======
->>>>>>> 4734ea47
 
               // Update refs
               currentChatIdRef.current = serverChatId
 
-<<<<<<< HEAD
-              // Update state
-              setCurrentChat((prev) =>
-                prev.id === tempId ? chatWithServerId : prev,
-              )
-              setChats((prevChats) =>
-                prevChats.map((c) => (c.id === tempId ? chatWithServerId : c)),
-              )
-
-              // Save with server ID
-              logInfo('[handleQuery] Saving chat with server ID', {
-                component: 'useChatMessaging',
-                action: 'handleQuery.savingWithServerId',
-                metadata: {
-                  id: serverChatId,
-                  isLocalOnly: chatWithServerId.isLocalOnly,
-                },
-              })
-
-              chatStorage
-                .saveChatAndSync(chatWithServerId)
-                .then(() => {
-                  logInfo('[handleQuery] Chat saved successfully', {
-                    component: 'useChatMessaging',
-                    action: 'handleQuery.chatSaved',
-                    metadata: {
-                      id: serverChatId,
-                    },
-                  })
-                  // Clear pendingSave flag
-                  setChats((prevChats) =>
-                    prevChats.map((c) =>
-                      c.id === serverChatId ? { ...c, pendingSave: false } : c,
-                    ),
-                  )
-                  setCurrentChat((prev) =>
-                    prev.id === serverChatId
-                      ? { ...prev, pendingSave: false }
-                      : prev,
-                  )
-                })
-                .catch((error) => {
-                  logError('[handleQuery] Failed to save chat', error, {
-                    component: 'useChatMessaging',
-                    action: 'handleQuery.saveChatError',
-                    metadata: {
-                      id: serverChatId,
-                    },
-                  })
-                  // Clear pendingSave flag even on error
-                  setChats((prevChats) =>
-                    prevChats.map((c) =>
-                      c.id === serverChatId ? { ...c, pendingSave: false } : c,
-                    ),
-                  )
-                  setCurrentChat((prev) =>
-                    prev.id === serverChatId
-                      ? { ...prev, pendingSave: false }
-                      : prev,
-                  )
-                })
-=======
               // Update state - derive from current state to preserve streaming updates
               let savedChatWithServerId: Chat | undefined
               setCurrentChat((prev) => {
@@ -525,7 +442,6 @@
                     )
                   })
               }
->>>>>>> 4734ea47
             }
           })
           .catch((error) => {

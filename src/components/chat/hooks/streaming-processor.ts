--- conflicted
+++ resolved
@@ -76,33 +76,6 @@
   // Use the starting chat ID passed from context (captured before async operations)
   const startingChatId = ctx.startingChatId
 
-<<<<<<< HEAD
-  // Helper to check if we're still in the same chat (accounting for temp ID swaps)
-  const isSameChat = () => {
-    const currentId = ctx.currentChatIdRef.current
-    const originalId = ctx.updatedChat.id
-
-    // If IDs match exactly, we're in the same chat
-    if (currentId === originalId) {
-      return true
-    }
-
-    // Handle temp ID transitions:
-    // - startingChatId is captured at the beginning of streaming
-    // - originalId is from ctx.updatedChat.id (may not update during streaming)
-    // - currentId is from currentChatIdRef (gets updated when server ID arrives)
-    //
-    // Allow updates if:
-    // 1. We started with the original temp ID (originalId === startingChatId)
-    // 2. OR currentId matches startingChatId (no ID change yet)
-    // This ensures streaming continues even after currentId changes to server ID
-    if (startingChatId.startsWith('temp-')) {
-      return originalId === startingChatId || currentId === startingChatId
-    }
-
-    // For non-temp starting IDs, require exact match
-    return currentId === startingChatId
-=======
   // Track whether the server ID has been assigned during this stream
   let serverIdAssigned = false
   let expectedServerId: string | null = null
@@ -144,7 +117,6 @@
 
     // For non-temp starting IDs, we've already checked exact match above
     return false
->>>>>>> 4734ea47
   }
 
   try {
